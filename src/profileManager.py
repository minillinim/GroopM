#!/usr/bin/env python3
###############################################################################
#                                                                             #
#    profileManager.py                                                        #
#                                                                             #
#    GroopM - High level data management                                      #
#                                                                             #
#    Copyright (C) Michael Imelfort                                           #
#                                                                             #
###############################################################################
#                                                                             #
#    This program is free software: you can redistribute it and/or modify     #
#    it under the terms of the GNU General Public License as published by     #
#    the Free Software Foundation, either version 3 of the License, or        #
#    (at your option) any later version.                                      #
#                                                                             #
#    This program is distributed in the hope that it will be useful,          #
#    but WITHOUT ANY WARRANTY; without even the implied warranty of           #
#    MERCHANTABILITY or FITNESS FOR A PARTICULAR PURPOSE.  See the            #
#    GNU General Public License for more details.                             #
#                                                                             #
#    You should have received a copy of the GNU General Public License        #
#    along with this program. If not, see <http://www.gnu.org/licenses/>.     #
#                                                                             #
###############################################################################


__author__ = "Michael Imelfort"
__copyright__ = "Copyright 2012-2020"
__credits__ = ["Michael Imelfort"]
__license__ = "GPL3"
__maintainer__ = "Michael Imelfort"
__email__ = "michael.imelfort@gmail.com"

###############################################################################

from sys import exc_info, exit, stdout as sys_stdout
from operator import itemgetter
from colorsys import hsv_to_rgb as htr
import matplotlib.pyplot as plt
from matplotlib.colors import LinearSegmentedColormap
from matplotlib.cm import get_cmap
import pandas as pd
import numpy as np
np.seterr(all='raise')
from scipy.spatial.distance import cdist, squareform
from scipy.spatial import KDTree as kdt
from scipy.stats import f_oneway, distributions
from sklearn.decomposition import TruncatedSVD

# GroopM imports
from .PCA import PCA, Center
from .mstore import GMDataManager
from .bin import Bin, mungeCbar
from . import groopmExceptions as ge
from .rainbow import Rainbow

###############################################################################

class ProfileManager:
    """Interacts with the groopm DataManager and local data fields

    Mostly a wrapper around a group of numpy arrays and a pytables quagmire
    """
    def __init__(self, dbFileName, force=False, scaleFactor=1000):
        # data
        self.dataManager = GMDataManager()  # most data is saved to hdf
        self.dbFileName = dbFileName        # db containing all the data we'd like to use
        self.condition = ""                 # condition will be supplied at loading time

        # --> NOTE: ALL of the arrays in this section are in sync
        # --> each one holds information for an individual contig
<<<<<<< HEAD
        self.indices = np.array([])         # indices into the data structure based on condition
        self.covProfiles = np.array([])     # coverage based coordinates
        self.transformedCP = np.array([])   # the munged data points
        self.averageCoverages = np.array([])# average coverage across all stoits
        self.normCoverages = np.array([])   # norm of the raw coverage vectors
        self.kmerSigs = np.array([])        # raw kmer signatures
        self.kmerNormSVD1 = np.array([])    # First SVD of kmer sigs normalized to [0, 1]
        self.kmerSVDs = np.array([])        # PCs of kmer sigs capturing specified variance
        self.stoitColNames = np.array([])
        self.contigNames = np.array([])
        self.contigLengths = np.array([])
        self.contigGCs = np.array([])
=======
        self.indices = np_array([])         # indices into the data structure based on condition
        self.covProfiles = np_array([])     # coverage based coordinates
        self.transformedCP = np_array([])   # the munged data points
        self.averageCoverages = np_array([])# average coverage across all stoits
        self.normCoverages = np_array([])   # norm of the raw coverage vectors
        self.kmerSigs = np_array([])        # raw kmer signatures
        self.kmerNormSVD1 = np_array([])    # First SVD of kmer sigs normalized to [0, 1]
        self.kmerSVDs = np_array([])        # PCs of kmer sigs capturing specified variance
        self.stoitColNames = np_array([])
        self.contigNames = np_array([])
        self.contigLengths = np_array([])
        self.contigGCs = np_array([])
>>>>>>> 0b9960a7
        self.colorMapGC = None

        self.binIds = np.array([])          # list of bin IDs
        # --> end section

        # meta
        self.validBinIds = {}               # valid bin ids -> numMembers
        self.isLikelyChimeric = {}          # indicates if a bin is likely to be chimeric
        self.binnedRowIndices = {}          # dictionary of those indices which belong to some bin
        self.restrictedRowIndices = {}      # dictionary of those indices which can not be binned yet
        self.numContigs = 0                 # this depends on the condition given
        self.numStoits = 0                  # this depends on the data which was parsed

        # contig links
        self.links = {}

        # misc
        self.forceWriting = force           # overwrite existng values silently?
        self.scaleFactor = scaleFactor      # scale every thing in the transformed data to this dimension

    def loadData(self,
        timer,
        condition,                 # condition as set by another function
        bids=[],                   # if this is set then only load those contigs with these bin ids
        verbose=True,              # many to some output messages
        silent=False,              # some to no output messages
        loadCovProfiles=True,
<<<<<<< HEAD
        loadRawKmers=True,
=======
        loadRawKmers=False,
>>>>>>> 0b9960a7
        loadKmerSVDs=True,
        makeColors=True,
        loadContigNames=True,
        loadContigLengths=True,
        loadContigGCs=True,
        loadBins=False,
        loadLinks=False):
        """Load pre-parsed data"""

        timer.getTimeStamp()
        if(silent):
            verbose=False
        if verbose:
            print("Loading data from:", self.dbFileName)

        try:
            self.numStoits = self.getNumStoits()
            self.condition = condition
            self.indices = self.dataManager.getConditionalIndices(
                self.dbFileName,
                condition=condition,
                silent=silent)
            if(verbose):
                print("    Loaded indices with condition:", condition)
            self.numContigs = len(self.indices)

            if self.numContigs == 0:
                print("    ERROR: No contigs loaded using condition:", condition)
                return

            if(not silent):
                print("    Working with: %d contigs" % self.numContigs)

            if(loadCovProfiles):
                if(verbose):
                    print("    Loading coverage profiles")
                self.covProfiles = self.dataManager.getCoverageProfiles(self.dbFileName, indices=self.indices)
                self.normCoverages = self.dataManager.getNormalisedCoverageProfiles(self.dbFileName, indices=self.indices)
                self.transformedCP = self.dataManager.getTransformedCoverageProfiles(self.dbFileName, indices=self.indices)

                # from sklearn.decomposition import TruncatedSVD
                # import pandas as pd
                # import numpy as np
                # num_svds = 3
                # coverages_df = pd.DataFrame(self.covProfiles)
                # self._transformedCP = np.array(TruncatedSVD(
                #     n_components=num_svds,
                #     random_state=42).fit_transform(coverages_df))
                # self._transformedCP[:,0] -= self._transformedCP.min(axis=0)[0]
                #

                # ccf = np.corrcoef(np.transpose(self.covProfiles))
                # print(ccf)
                #
                # import code
                # code.interact(local=locals())

                self._transformedCP = self.covProfiles
                # self._transformedCP -= self._transformedCP.min(axis=0)
                # self._transformedCP /= self._transformedCP.max(axis=0)
                # self._transformedCP *= 1000

                # total_sums = np.argsort(np.sum(self._transformedCP, axis=0))

                self.transformedCP = self._transformedCP[:,[3,2,6]]
                # print(self._transformedCP)
                #
                # # # to spherical polar
                # self.transformedCP = np.zeros(np.shape(self._transformedCP))
                # self.transformedCP[:,2] = np.linalg.norm(self._transformedCP, axis=1)
                # non_zero_xs = np.where(self._transformedCP[:,1] != 0)[0]
                # self.transformedCP[non_zero_xs,0] = np.arctan(
                #     self._transformedCP[non_zero_xs,2] / self._transformedCP[non_zero_xs,1])
                # non_zero_phros = np.where(self.transformedCP[:,0] != 0)[0]
                # self.transformedCP[non_zero_phros,1] = self._transformedCP[non_zero_phros,0] / self.transformedCP[non_zero_phros,2]
                #
                # self.transformedCP[:,2] *= self.transformedCP[:,2]

                # work out average coverages
                self.averageCoverages = np.array([sum(i)/self.numStoits for i in self.covProfiles])

            if loadRawKmers:
                if(verbose):
                    print("    Loading RAW kmer sigs")
                self.kmerSigs = self.dataManager.getKmerSigs(self.dbFileName, indices=self.indices)

            if loadKmerSVDs:
                self.kmerSVDs = self.dataManager.getKmerSVDs(self.dbFileName, indices=self.indices)

                if(verbose):
                    print("    Loading SVD kmer sigs (" + str(len(self.kmerSVDs[0])) + " dimensional space)")

<<<<<<< HEAD
                self.kmerNormSVD1 = np.copy(self.kmerSVDs[:,0])
                self.kmerNormSVD1 -= self.kmerNormSVD1.min()
                self.kmerNormSVD1 /= self.kmerNormSVD1.max()
=======
                self.kmerNormPC1 = np_copy(self.kmerSVDs[:,0])
                self.kmerNormPC1 -= self.kmerNormPC1.min()
                self.kmerNormPC1 /= self.kmerNormPC1.max()
>>>>>>> 0b9960a7

            if(loadContigNames):
                if(verbose):
                    print("    Loading contig names")
                self.contigNames = self.dataManager.getContigNames(self.dbFileName, indices=self.indices)

            if(loadContigLengths):
                self.contigLengths = self.dataManager.getContigLengths(self.dbFileName, indices=self.indices)
                if(verbose):
                    print("    Loading contig lengths (Total: %d BP)" % ( sum(self.contigLengths) ))

            if(loadContigGCs):
                self.contigGCs = self.dataManager.getContigGCs(self.dbFileName, indices=self.indices)
                if(verbose):
                    print("    Loading contig GC ratios (Average GC: %0.3f)" % ( np.mean(self.contigGCs) ))

            if(makeColors):
                if(verbose):
                    print("    Creating color map")

                # use HSV to RGB to generate colors
                S = 1       # SAT and VAL remain fixed at 1. Reduce to make
                V = 1       # Pastels if that's your preference...
                self.colorMapGC = self.createColorMapHSV()

            if(loadBins):
                if(verbose):
                    print("    Loading bin assignments")

                self.binIds = self.dataManager.getBins(self.dbFileName, indices=self.indices)

                if len(bids) != 0: # need to make sure we're not restricted in terms of bins
                    bin_stats = self.getBinStats()
                    for bid in bids:
                        try:
                            self.validBinIds[bid] = bin_stats[bid][0]
                            self.isLikelyChimeric[bid]= bin_stats[bid][1]
                        except KeyError:
                            self.validBinIds[bid] = 0
                            self.isLikelyChimeric[bid]= False

                else:
                    bin_stats = self.getBinStats()
                    for bid in bin_stats:
                        self.validBinIds[bid] = bin_stats[bid][0]
                        self.isLikelyChimeric[bid] = bin_stats[bid][1]

                # fix the binned indices
                self.binnedRowIndices = {}
                for i in range(len(self.indices)):
                    if(self.binIds[i] != 0):
                        self.binnedRowIndices[i] = True
            else:
                # we need zeros as bin indicies then...
                self.binIds = np.zeros(len(self.indices))

            if(loadLinks):
                self.loadLinks()

            self.stoitColNames = self.getStoitColNames()

        except:
            print("Error loading DB:", self.dbFileName, exc_info()[0])
            raise

    def reduceIndices(self, deadRowIndices):
        """purge indices from the data structures

        Be sure that deadRowIndices are sorted ascending
        """
        # strip out the other values
<<<<<<< HEAD
        self.indices = np.delete(self.indices, deadRowIndices, axis=0)
        self.covProfiles = np.delete(self.covProfiles, deadRowIndices, axis=0)
        self.transformedCP = np.delete(self.transformedCP, deadRowIndices, axis=0)
        self.contigNames = np.delete(self.contigNames, deadRowIndices, axis=0)
        self.contigLengths = np.delete(self.contigLengths, deadRowIndices, axis=0)
        self.contigGCs = np.delete(self.contigGCs, deadRowIndices, axis=0)
        self.kmerSVDs = np.delete(self.kmerSVDs, deadRowIndices, axis=0)
        #self.kmerSigs = np.delete(self.kmerSigs, deadRowIndices, axis=0)
        self.binIds = np.delete(self.binIds, deadRowIndices, axis=0)
=======
        self.indices = np_delete(self.indices, deadRowIndices, axis=0)
        self.covProfiles = np_delete(self.covProfiles, deadRowIndices, axis=0)
        self.transformedCP = np_delete(self.transformedCP, deadRowIndices, axis=0)
        self.contigNames = np_delete(self.contigNames, deadRowIndices, axis=0)
        self.contigLengths = np_delete(self.contigLengths, deadRowIndices, axis=0)
        self.contigGCs = np_delete(self.contigGCs, deadRowIndices, axis=0)
        self.kmerSVDs = np_delete(self.kmerSVDs, deadRowIndices, axis=0)
        #self.kmerSigs = np_delete(self.kmerSigs, deadRowIndices, axis=0)
        self.binIds = np_delete(self.binIds, deadRowIndices, axis=0)
>>>>>>> 0b9960a7

#------------------------------------------------------------------------------
# GET / SET

    def getNumStoits(self):
        """return the value of numStoits in the metadata tables"""
        return self.dataManager.getNumStoits(self.dbFileName)

    def getMerColNames(self):
        """return the value of merColNames in the metadata tables"""
        return self.dataManager.getMerColNames(self.dbFileName)

    def getMerSize(self):
        """return the value of merSize in the metadata tables"""
        return self.dataManager.getMerSize(self.dbFileName)

    def getNumMers(self):
        """return the value of numMers in the metadata tables"""
        return self.dataManager.getNumMers(self.dbFileName)

    def getNumBins(self):
        """return the value of numBins in the metadata tables"""
        return self.dataManager.getNumBins(self.dbFileName)

    def setNumBins(self, numBins):
        """set the number of bins"""
        self.dataManager.setNumBins(self.dbFileName, numBins)

    def getStoitColNames(self):
        """return the value of stoitColNames in the metadata tables"""
        return np.array(self.dataManager.getStoitColNames(self.dbFileName).split(","))

    def isClustered(self):
        """Has the data been clustered already"""
        return self.dataManager.isClustered(self.dbFileName)

    def setClustered(self):
        """Save that the db has been clustered"""
        self.dataManager.setClustered(self.dbFileName, True)

    def isComplete(self):
        """Has the data been *completely* clustered already"""
        return self.dataManager.isComplete(self.dbFileName)

    def setComplete(self):
        """Save that the db has been completely clustered"""
        self.dataManager.setComplete(self.dbFileName, True)

    def getBinStats(self):
        """Go through all the "bins" array and make a list of unique bin ids vs number of contigs"""
        return self.dataManager.getBinStats(self.dbFileName)

    def setBinStats(self, binStats):
        """Store the valid bin Ids and number of members

        binStats is a list of tuples which looks like:
        [ (bid, numMembers, isLikelyChimeric) ]
        Note that this call effectively nukes the existing table
        """
        self.dataManager.setBinStats(self.dbFileName, binStats)
        self.setNumBins(len(binStats))

    def setBinAssignments(self, assignments, nuke=False):
        """Save our bins into the DB"""
        self.dataManager.setBinAssignments(
            self.dbFileName,
            assignments,
            nuke=nuke)

    def loadLinks(self):
        """Extra wrapper 'cause I am dumb"""
        self.links = self.getLinks()

    def getLinks(self):
        """Get contig links"""
        # first we get the absolute links
        absolute_links = self.dataManager.restoreLinks(self.dbFileName, self.indices)
        # now convert this into plain old row_indices
        reverse_index_lookup = {}
        for i in range(len(self.indices)):
            reverse_index_lookup[self.indices[i]] = i

        # now convert the absolute links to local ones
        relative_links = {}
        for cid in self.indices:
            local_cid = reverse_index_lookup[cid]
            relative_links[local_cid] = []
            try:
                for link in absolute_links[cid]:
                    relative_links[local_cid].append([reverse_index_lookup[link[0]], link[1], link[2], link[3]])
            except KeyError: # not everyone is linked
                pass

        return relative_links

#------------------------------------------------------------------------------
# DATA TRANSFORMATIONS

    def getAverageCoverage(self, rowIndex):
        """Return the average coverage for this contig across all stoits"""
        return sum(self.transformedCP[rowIndex])/self.numStoits

#------------------------------------------------------------------------------
# DEBUG CRUFT

    def rewriteBins(self):
        """rewrite the bins table in hdf5 based on numbers in meta-contigs"""
        bins = self.dataManager.getBins(self.dbFileName)
        bin_store = {}
        for c in bins:
            if c != 0:
                try:
                    bin_store[c] += 1
                except KeyError:
                    bin_store[c] = 1

        bin_stats = []
        for bid in bin_store:
            # [(bid, size, likelyChimeric)]
            bin_stats.append((bid, bin_store[bid], False))

        self.setBinStats(bin_stats)

#------------------------------------------------------------------------------
# IO and IMAGE RENDERING

    def createColorMapHSV(self):
      S = 1.0
      V = 1.0
      return LinearSegmentedColormap.from_list('GC', [htr((1.0 + np.sin(np.pi * (val/1000.0) - np.pi/2))/2., S, V) for val in range(0, 1000)], N=1000)

    def setColorMap(self, colorMapStr):
        if colorMapStr == 'HSV':
            S = 1
            V = 1
            self.colorMapGC = self.createColorMapHSV()
        elif colorMapStr == 'Accent':
            self.colorMapGC = get_cmap('Accent')
        elif colorMapStr == 'Blues':
            self.colorMapGC = get_cmap('Blues')
        elif colorMapStr == 'Spectral':
            self.colorMapGC = get_cmap('spectral')
        elif colorMapStr == 'Grayscale':
            self.colorMapGC = get_cmap('gist_yarg')
        elif colorMapStr == 'Discrete':
            discrete_map = [(0,0,0)]
            discrete_map.append((0,0,0))
            discrete_map.append((0,0,0))

            discrete_map.append((0,0,0))
            discrete_map.append((141/255.0,211/255.0,199/255.0))
            discrete_map.append((255/255.0,255/255.0,179/255.0))
            discrete_map.append((190/255.0,186/255.0,218/255.0))
            discrete_map.append((251/255.0,128/255.0,114/255.0))
            discrete_map.append((128/255.0,177/255.0,211/255.0))
            discrete_map.append((253/255.0,180/255.0,98/255.0))
            discrete_map.append((179/255.0,222/255.0,105/255.0))
            discrete_map.append((252/255.0,205/255.0,229/255.0))
            discrete_map.append((217/255.0,217/255.0,217/255.0))
            discrete_map.append((188/255.0,128/255.0,189/255.0))
            discrete_map.append((204/255.0,235/255.0,197/255.0))
            discrete_map.append((255/255.0,237/255.0,111/255.0))
            discrete_map.append((1,1,1))

            discrete_map.append((0,0,0))
            discrete_map.append((0,0,0))
            discrete_map.append((0,0,0))
            self.colorMapGC = LinearSegmentedColormap.from_list('GC_DISCRETE', discrete_map, N=20)

        elif colorMapStr == 'DiscretePaired':
            discrete_map = [(0,0,0)]
            discrete_map.append((0,0,0))
            discrete_map.append((0,0,0))

            discrete_map.append((0,0,0))
            discrete_map.append((166/255.0,206/255.0,227/255.0))
            discrete_map.append((31/255.0,120/255.0,180/255.0))
            discrete_map.append((178/255.0,223/255.0,138/255.0))
            discrete_map.append((51/255.0,160/255.0,44/255.0))
            discrete_map.append((251/255.0,154/255.0,153/255.0))
            discrete_map.append((227/255.0,26/255.0,28/255.0))
            discrete_map.append((253/255.0,191/255.0,111/255.0))
            discrete_map.append((255/255.0,127/255.0,0/255.0))
            discrete_map.append((202/255.0,178/255.0,214/255.0))
            discrete_map.append((106/255.0,61/255.0,154/255.0))
            discrete_map.append((255/255.0,255/255.0,179/255.0))
            discrete_map.append((217/255.0,95/255.0,2/255.0))
            discrete_map.append((1,1,1))

            discrete_map.append((0,0,0))
            discrete_map.append((0,0,0))
            discrete_map.append((0,0,0))
            self.colorMapGC = LinearSegmentedColormap.from_list('GC_DISCRETE', discrete_map, N=20)

    def plotUnbinned(self, timer, coreCut, ignoreContigLengths=False):
        """Plot all contigs over a certain length which are unbinned"""
        self.loadData(timer, "((length >= "+str(coreCut)+") & (bid == 0))")
        fig = plt.figure()
        ax1 = fig.add_subplot(111, projection='3d')
        if ignoreContigLengths:
            sc = ax1.scatter(self.transformedCP[:,0], self.transformedCP[:,1], self.transformedCP[:,2], edgecolors='none', c=self.contigGCs, cmap=self.colorMapGC, vmin=0.0, vmax=1.0, s=10, marker='.')
        else:
            sc = ax1.scatter(self.transformedCP[:,0], self.transformedCP[:,1], self.transformedCP[:,2], edgecolors='k', c=self.contigGCs, cmap=self.colorMapGC, vmin=0.0, vmax=1.0, s=np.sqrt(self.contigLengths), marker='.')
        sc.set_edgecolors = sc.set_facecolors = lambda *args:None  # disable depth transparency effect

        try:
            plt.show()
            plt.close(fig)
        except:
            print("Error showing image", exc_info()[0])
            raise
        del fig

    def plotAll(self, timer, coreCut, ignoreContigLengths=False):
        """Plot all contigs over a certain length which are unbinned"""
<<<<<<< HEAD
        self.loadData(
            timer,
            "((length >= "+str(coreCut)+"))",
            loadRawKmers=False,
            loadContigNames=False,
            loadContigLengths=False,
            loadContigGCs=False,
            makeColors=False)

        import numpy as np

        coloring = [int(i) for i in self.kmerSVDs[:,0] * 100]

        print(np.min(coloring), np.max(coloring))
        rainbow = Rainbow(np.min(coloring), np.max(coloring), 100, type='rgb')

        # import code
        # code.interact(local=locals())

        ax = plt.subplot(111)
        Xs = range(len(self.stoitColNames)-2)
        for idx, row in enumerate(self.covProfiles):
            ax.plot(Xs, np.sqrt(row[2:]), rainbow.getHex(coloring[idx]))

        plt.show()
        return


        sorted_idxs = np.argsort(np.sum(self.covProfiles, axis=0))
        self.covProfiles = self.covProfiles[:,sorted_idxs]
        num_points = len(self.covProfiles)
        num_cols = len(self.stoitColNames) - 1
        Xs = range(num_cols-2)
        diffs = np.zeros((num_points, num_cols))
        midpoints = np.zeros((num_points, num_cols))
        for i in range(1, num_cols):
            diffs[:,i-1] = self.covProfiles[:,i-1] - self.covProfiles[:,i]
            midpoints[:,i-1] = (self.covProfiles[:,i-1] + self.covProfiles[:,i]) / 2.

        ax = plt.subplot(211)

        for idx, diff in enumerate(diffs):
            ax.plot(Xs, diff, rainbow.getHex(self.contigGCs[idx]))

        ax = plt.subplot(212)

        for idx, midpoint in enumerate(midpoints):
            ax.plot(Xs, midpoint, rainbow.getHex(self.contigGCs[idx]))

        plt.show()
        return

        import numpy as np
        non_zero_zs = list(range(len(self.transformedCP[:,0])))#np.where(self.transformedCP[:,2] > 500)[0]

    def _plotAll(self, timer, coreCut, ignoreContigLengths=False):
        """Plot all contigs over a certain length which are unbinned"""
        self.loadData(
            timer,
            "((length >= "+str(coreCut)+"))",
            loadRawKmers=False,
            loadContigNames=False)

=======
        self.loadData(timer, "((length >= "+str(coreCut)+"))")
>>>>>>> 0b9960a7
        fig = plt.figure()
        ax1 = fig.add_subplot(111, projection='3d')

        if ignoreContigLengths:
            sc = ax1.scatter(
<<<<<<< HEAD
                self.transformedCP[:,0][non_zero_zs],
                self.transformedCP[:,1][non_zero_zs],
                self.transformedCP[:,2][non_zero_zs],
                edgecolors='none',
                c=self.contigGCs[non_zero_zs],
=======
                self.transformedCP[:,0],
                self.transformedCP[:,1],
                self.transformedCP[:,2],
                edgecolors='none',
                c=self.contigGCs,
>>>>>>> 0b9960a7
                cmap=self.colorMapGC,
                vmin=0.0,
                vmax=1.0,
                marker='.',
                s=10.)
        else:
            sc = ax1.scatter(
<<<<<<< HEAD
                self.transformedCP[:,0][non_zero_zs],
                self.transformedCP[:,1][non_zero_zs],
                self.transformedCP[:,2][non_zero_zs],
                edgecolors='k',
                c=self.contigGCs[non_zero_zs],
=======
                self.transformedCP[:,0],
                self.transformedCP[:,1],
                self.transformedCP[:,2],
                edgecolors='k',
                c=self.contigGCs,
>>>>>>> 0b9960a7
                cmap=self.colorMapGC,
                vmin=0.0,
                vmax=1.0,
                marker='.',
<<<<<<< HEAD
                s=np.sqrt(self.contigLengths[non_zero_zs]))
=======
                s=np_sqrt(self.contigLengths))
>>>>>>> 0b9960a7

        sc.set_edgecolors = sc.set_facecolors = lambda *args:None  # disable depth transparency effect

        cbar = plt.colorbar(sc, shrink=0.5)
        cbar.ax.tick_params()
        cbar.ax.set_title("% GC", size=10)
        cbar.set_ticks([0.2, 0.3, 0.4, 0.5, 0.6, 0.7, 0.8])
        cbar.ax.set_ylim([0.15, 0.85])
        mungeCbar(cbar)


        ax1.azim = 0
        ax1.elev = 0

        ax1.set_xlabel('ax1')
        ax1.set_ylabel('ax2')
        ax1.set_zlabel('ax3')

        try:
            plt.show()
            plt.close(fig)
        except:
            print("Error showing image", exc_info()[0])
            raise
        del fig

    def plotTransViews(self, tag="fordens"):
        """Plot top, side and front views of the transformed data"""
        self.renderTransData(tag+"_top.png",azim = 0, elev = 90)
        self.renderTransData(tag+"_front.png",azim = 0, elev = 0)
        self.renderTransData(tag+"_side.png",azim = 90, elev = 0)

    def renderTransCPData(self,
                          fileName="",
                          show=True,
                          elev=45,
                          azim=45,
                          all=False,
                          showAxis=False,
                          primaryWidth=12,
                          primarySpace=3,
                          dpi=300,
                          format='png',
                          fig=None,
                          highlight=None,
                          restrictedBids=[],
                          alpha=1,
                          ignoreContigLengths=False):
        """Plot transformed data in 3D"""
        del_fig = False
        if(fig is None):
            fig = plt.figure()
            del_fig = True
        else:
            plt.clf()
        if(all):
            myAXINFO = {
                'x': {'i': 0, 'tickdir': 1, 'juggled': (1, 0, 2),
                'color': (0, 0, 0, 0, 0)},
                'y': {'i': 1, 'tickdir': 0, 'juggled': (0, 1, 2),
                'color': (0, 0, 0, 0, 0)},
                'z': {'i': 2, 'tickdir': 0, 'juggled': (0, 2, 1),
                'color': (0, 0, 0, 0, 0)},
            }

            ax = fig.add_subplot(131, projection='3d')
            sc = ax.scatter(self.transformedCP[:,0], self.transformedCP[:,1], self.transformedCP[:,2], edgecolors='k', c=self.contigGCs, cmap=self.colorMapGC, vmin=0.0, vmax=1.0, marker='.')
            sc.set_edgecolors = sc.set_facecolors = lambda *args:None  # disable depth transparency effect
            ax.azim = 0
            ax.elev = 0
            ax.set_xlim3d(0,self.scaleFactor)
            ax.set_ylim3d(0,self.scaleFactor)
            ax.set_zlim3d(0,self.scaleFactor)
            ax.set_xticklabels([])
            ax.set_yticklabels([])
            ax.set_zticklabels([])
            ax.set_xticks([])
            ax.set_yticks([])
            ax.set_zticks([])
            for axis in ax.w_xaxis, ax.w_yaxis, ax.w_zaxis:
                for elt in axis.get_ticklines() + axis.get_ticklabels():
                    elt.set_visible(False)
            ax.w_xaxis._AXINFO = myAXINFO
            ax.w_yaxis._AXINFO = myAXINFO
            ax.w_zaxis._AXINFO = myAXINFO

            ax = fig.add_subplot(132, projection='3d')
            sc = ax.scatter(self.transformedCP[:,0], self.transformedCP[:,1], self.transformedCP[:,2], edgecolors='k', c=self.contigGCs, cmap=self.colorMapGC, vmin=0.0, vmax=1.0, marker='.')
            sc.set_edgecolors = sc.set_facecolors = lambda *args:None  # disable depth transparency effect
            ax.azim = 90
            ax.elev = 0
            ax.set_xlim3d(0,self.scaleFactor)
            ax.set_ylim3d(0,self.scaleFactor)
            ax.set_zlim3d(0,self.scaleFactor)
            ax.set_xticklabels([])
            ax.set_yticklabels([])
            ax.set_zticklabels([])
            ax.set_xticks([])
            ax.set_yticks([])
            ax.set_zticks([])
            for axis in ax.w_xaxis, ax.w_yaxis, ax.w_zaxis:
                for elt in axis.get_ticklines() + axis.get_ticklabels():
                    elt.set_visible(False)
            ax.w_xaxis._AXINFO = myAXINFO
            ax.w_yaxis._AXINFO = myAXINFO
            ax.w_zaxis._AXINFO = myAXINFO

            ax = fig.add_subplot(133, projection='3d')
            sc = ax.scatter(self.transformedCP[:,0], self.transformedCP[:,1], self.transformedCP[:,2], edgecolors='k', c=self.contigGCs, cmap=self.colorMapGC, vmin=0.0, vmax=1.0, marker='.')
            sc.set_edgecolors = sc.set_facecolors = lambda *args:None  # disable depth transparency effect
            ax.azim = 0
            ax.elev = 90
            ax.set_xlim3d(0,self.scaleFactor)
            ax.set_ylim3d(0,self.scaleFactor)
            ax.set_zlim3d(0,self.scaleFactor)
            ax.set_xticklabels([])
            ax.set_yticklabels([])
            ax.set_zticklabels([])
            ax.set_xticks([])
            ax.set_yticks([])
            ax.set_zticks([])
            for axis in ax.w_xaxis, ax.w_yaxis, ax.w_zaxis:
                for elt in axis.get_ticklines() + axis.get_ticklabels():
                    elt.set_visible(False)
            ax.w_xaxis._AXINFO = myAXINFO
            ax.w_yaxis._AXINFO = myAXINFO
            ax.w_zaxis._AXINFO = myAXINFO
        else:
            ax = fig.add_subplot(111, projection='3d')
            if len(restrictedBids) == 0:
                if highlight is None:
                    print("BF:", np.shape(self.transformedCP))
                    if ignoreContigLengths:
                        sc = ax.scatter(self.transformedCP[:,0],
                                   self.transformedCP[:,1],
                                   self.transformedCP[:,2],
                                   edgecolors='none',
                                   c=self.contigGCs,
                                   cmap=self.colorMapGC,
                                   s=10.,
                                   vmin=0.0,
                                   vmax=1.0,
                                   marker='.')
                    else:
                        sc = ax.scatter(self.transformedCP[:,0],
                                   self.transformedCP[:,1],
                                   self.transformedCP[:,2],
                                   edgecolors='none',
                                   c=self.contigGCs,
                                   cmap=self.colorMapGC,
                                   vmin=0.0,
                                   vmax=1.0,
                                   s=np.sqrt(self.contigLengths),
                                   marker='.')
                    sc.set_edgecolors = sc.set_facecolors = lambda *args:None # disable depth transparency effect
                else:
                    #draw the opaque guys first
                    """
                    sc = ax.scatter(self.transformedCP[:,0],
                                    self.transformedCP[:,1],
                                    self.transformedCP[:,2],
                                    edgecolors='none',
                                    c=self.contigGCs,
                                    cmap=self.colorMapGC,
                                    vmin=0.0,
                                    vmax=1.0,
                                    s=100.,
                                    marker='s',
                                    alpha=alpha)
                    sc.set_edgecolors = sc.set_facecolors = lambda *args:None # disable depth transparency effect
                    """
                    # now replot the highlighted guys
                    disp_vals = np.array([])
                    disp_GCs = np.array([])

                    thrower = {}
                    hide_vals = np.array([])
                    hide_GCs = np.array([])

                    num_points = 0
                    for bin in highlight:
                        for row_index in bin.rowIndices:
                            num_points += 1
                            disp_vals = np.append(disp_vals, self.transformedCP[row_index])
                            disp_GCs = np.append(disp_GCs, self.contigGCs[row_index])
                            thrower[row_index] = False
                    # reshape
                    disp_vals = np.reshape(disp_vals, (num_points, 3))

                    num_points = 0
                    for i in range(len(self.indices)):
                        try:
                            thrower[i]
                        except KeyError:
                            num_points += 1
                            hide_vals = np.append(hide_vals, self.transformedCP[i])
                            hide_GCs = np.append(hide_GCs, self.contigGCs[i])
                    # reshape
                    hide_vals = np.reshape(hide_vals, (num_points, 3))

                    sc = ax.scatter(hide_vals[:,0],
                                    hide_vals[:,1],
                                    hide_vals[:,2],
                                    edgecolors='none',
                                    c=hide_GCs,
                                    cmap=self.colorMapGC,
                                    vmin=0.0,
                                    vmax=1.0,
                                    s=100.,
                                    marker='s',
                                    alpha=alpha)
                    sc.set_edgecolors = sc.set_facecolors = lambda *args:None # disable depth transparency effect

                    sc = ax.scatter(disp_vals[:,0],
                                    disp_vals[:,1],
                                    disp_vals[:,2],
                                    edgecolors='none',
                                    c=disp_GCs,
                                    cmap=self.colorMapGC,
                                    vmin=0.0,
                                    vmax=1.0,
                                    s=10.,
                                    marker='.')
                    sc.set_edgecolors = sc.set_facecolors = lambda *args:None # disable depth transparency effect

                    print(np.shape(disp_vals), np.shape(hide_vals), np.shape(self.transformedCP))

                # render color bar
                cbar = plt.colorbar(sc, shrink=0.5)
                cbar.ax.tick_params()
                cbar.ax.set_title("% GC", size=10)
                cbar.set_ticks([0.2, 0.3, 0.4, 0.5, 0.6, 0.7, 0.8])
                cbar.ax.set_ylim([0.15, 0.85])
                mungeCbar(cbar)
            else:
                r_trans = np.array([])
                r_cols=np.array([])
                num_added = 0
                for i in range(len(self.indices)):
                    if self.binIds[i] not in restrictedBids:
                        r_trans = np.append(r_trans, self.transformedCP[i])
                        r_cols = np.append(r_cols, self.contigGCs[i])
                        num_added += 1
                r_trans = np.reshape(r_trans, (num_added,3))
                print(np.shape(r_trans))
                #r_cols = np.reshape(r_cols, (num_added,3))
                sc = ax.scatter(r_trans[:,0],
                                r_trans[:,1],
                                r_trans[:,2],
                                edgecolors='none',
                                c=r_cols,
                                cmap=self.colorMapGC,
                                s=10.,
                                vmin=0.0,
                                vmax=1.0,
                                marker='.')
                sc.set_edgecolors = sc.set_facecolors = lambda *args:None  # disable depth transparency effect

                # render color bar
                cbar = plt.colorbar(sc, shrink=0.5)
                cbar.ax.tick_params()
                cbar.ax.set_title("% GC", size=10)
                cbar.set_ticks([0.2, 0.3, 0.4, 0.5, 0.6, 0.7, 0.8])
                cbar.ax.set_ylim([0.15, 0.85])
                mungeCbar(cbar)

            ax.azim = azim
            ax.elev = elev
            ax.set_xlim3d(0,self.scaleFactor)
            ax.set_ylim3d(0,self.scaleFactor)
            ax.set_zlim3d(0,self.scaleFactor)
            ax.set_xticklabels([])
            ax.set_yticklabels([])
            ax.set_zticklabels([])
            ax.set_xticks([])
            ax.set_yticks([])
            ax.set_zticks([])
            if(not showAxis):
                ax.set_axis_off()

        if(fileName != ""):
            try:
                if(all):
                    fig.set_size_inches(3*primaryWidth+2*primarySpace,primaryWidth)
                else:
                    fig.set_size_inches(primaryWidth,primaryWidth)
                plt.savefig(fileName,dpi=dpi,format=format)
            except:
                print("Error saving image",fileName, exc_info()[0])
                raise
        elif(show):
            try:
                plt.show()
            except:
                print("Error showing image", exc_info()[0])
                raise
        if del_fig:
            plt.close(fig)
            del fig

###############################################################################
###############################################################################
###############################################################################
###############################################################################

    def r2nderTransCPData(self,
                          fig,
                          alphaIndices=[],
                          visibleIndices=[],
                          alpha=1,
                          ignoreContigLengths=False,
                          elev=45,
                          azim=45,
                          fileName="",
                          dpi=300,
                          format='png',
                          primaryWidth=6,
                          title="",
                          showAxis=False,
                          showColorbar=True,):
        """Plot transformed data in 3D"""
        # clear any existing plot
        plt.clf()
        ax = fig.add_subplot(111, projection='3d')

        # work out the coords an colours based on indices
        alpha_coords = self.transformedCP[alphaIndices]
        alpha_GCs = self.contigGCs[alphaIndices]
        visible_coords = self.transformedCP[visibleIndices]
        visible_GCs = self.contigGCs[visibleIndices]

        # lengths if needed
        if not ignoreContigLengths:
            alpha_lengths = self.contigLengths[alphaIndices]
            visible_lengths = self.contigLengths[visibleIndices]
        else:
            alpha_lengths = 10.
            visible_lengths = 10.

        # first plot alpha points
        if len(alpha_GCs) > 0:
            sc = ax.scatter(alpha_coords[:,0],
                            alpha_coords[:,1],
                            alpha_coords[:,2],
                            edgecolors='none',
                            c=alpha_GCs,
                            cmap=self.colorMapGC,
                            vmin=0.0,
                            vmax=1.0,
                            s=alpha_lengths,
                            marker='.',
                            alpha=alpha)
            sc.set_edgecolors = sc.set_facecolors = lambda *args:None # disable depth transparency effect

        # then plot full visible points
        if len(visible_GCs) > 0:
            sc = ax.scatter(visible_coords[:,0],
                            visible_coords[:,1],
                            visible_coords[:,2],
                            edgecolors='none',
                            c=visible_GCs,
                            cmap=self.colorMapGC,
                            s=visible_lengths,
                            vmin=0.0,
                            vmax=1.0,
                            marker='.')
            sc.set_edgecolors = sc.set_facecolors = lambda *args:None # disable depth transparency effect

        # render color bar
        if showColorbar:
            cbar = plt.colorbar(sc, shrink=0.5)
            cbar.ax.tick_params()
            cbar.ax.set_title("% GC", size=10)
            cbar.set_ticks([0.2, 0.3, 0.4, 0.5, 0.6, 0.7, 0.8])
            cbar.ax.set_ylim([0.15, 0.85])
            mungeCbar(cbar)

        # set aspect
        ax.azim = azim
        ax.elev = elev

        # make it purdy
        ax.set_xlim3d(0,self.scaleFactor)
        ax.set_ylim3d(0,self.scaleFactor)
        ax.set_zlim3d(0,self.scaleFactor)
        ax.set_xticklabels([])
        ax.set_yticklabels([])
        ax.set_zticklabels([])
        ax.set_xticks([])
        ax.set_yticks([])
        ax.set_zticks([])

        plt.tight_layout()

        if title != "":
            plt.title(title)

        if(not showAxis):
            ax.set_axis_off()

        if(fileName != ""):
            try:
                fig.set_size_inches(primaryWidth,primaryWidth)
                plt.savefig(fileName,dpi=dpi,format=format)
            except:
                print("Error saving image",fileName, exc_info()[0])
                raise
        else:
            try:
                plt.show()
            except:
                print("Error showing image", exc_info()[0])
                raise

###############################################################################
###############################################################################
###############################################################################
###############################################################################<|MERGE_RESOLUTION|>--- conflicted
+++ resolved
@@ -70,7 +70,6 @@
 
         # --> NOTE: ALL of the arrays in this section are in sync
         # --> each one holds information for an individual contig
-<<<<<<< HEAD
         self.indices = np.array([])         # indices into the data structure based on condition
         self.covProfiles = np.array([])     # coverage based coordinates
         self.transformedCP = np.array([])   # the munged data points
@@ -83,20 +82,6 @@
         self.contigNames = np.array([])
         self.contigLengths = np.array([])
         self.contigGCs = np.array([])
-=======
-        self.indices = np_array([])         # indices into the data structure based on condition
-        self.covProfiles = np_array([])     # coverage based coordinates
-        self.transformedCP = np_array([])   # the munged data points
-        self.averageCoverages = np_array([])# average coverage across all stoits
-        self.normCoverages = np_array([])   # norm of the raw coverage vectors
-        self.kmerSigs = np_array([])        # raw kmer signatures
-        self.kmerNormSVD1 = np_array([])    # First SVD of kmer sigs normalized to [0, 1]
-        self.kmerSVDs = np_array([])        # PCs of kmer sigs capturing specified variance
-        self.stoitColNames = np_array([])
-        self.contigNames = np_array([])
-        self.contigLengths = np_array([])
-        self.contigGCs = np_array([])
->>>>>>> 0b9960a7
         self.colorMapGC = None
 
         self.binIds = np.array([])          # list of bin IDs
@@ -124,11 +109,7 @@
         verbose=True,              # many to some output messages
         silent=False,              # some to no output messages
         loadCovProfiles=True,
-<<<<<<< HEAD
         loadRawKmers=True,
-=======
-        loadRawKmers=False,
->>>>>>> 0b9960a7
         loadKmerSVDs=True,
         makeColors=True,
         loadContigNames=True,
@@ -221,15 +202,9 @@
                 if(verbose):
                     print("    Loading SVD kmer sigs (" + str(len(self.kmerSVDs[0])) + " dimensional space)")
 
-<<<<<<< HEAD
                 self.kmerNormSVD1 = np.copy(self.kmerSVDs[:,0])
                 self.kmerNormSVD1 -= self.kmerNormSVD1.min()
                 self.kmerNormSVD1 /= self.kmerNormSVD1.max()
-=======
-                self.kmerNormPC1 = np_copy(self.kmerSVDs[:,0])
-                self.kmerNormPC1 -= self.kmerNormPC1.min()
-                self.kmerNormPC1 /= self.kmerNormPC1.max()
->>>>>>> 0b9960a7
 
             if(loadContigNames):
                 if(verbose):
@@ -301,7 +276,6 @@
         Be sure that deadRowIndices are sorted ascending
         """
         # strip out the other values
-<<<<<<< HEAD
         self.indices = np.delete(self.indices, deadRowIndices, axis=0)
         self.covProfiles = np.delete(self.covProfiles, deadRowIndices, axis=0)
         self.transformedCP = np.delete(self.transformedCP, deadRowIndices, axis=0)
@@ -311,17 +285,6 @@
         self.kmerSVDs = np.delete(self.kmerSVDs, deadRowIndices, axis=0)
         #self.kmerSigs = np.delete(self.kmerSigs, deadRowIndices, axis=0)
         self.binIds = np.delete(self.binIds, deadRowIndices, axis=0)
-=======
-        self.indices = np_delete(self.indices, deadRowIndices, axis=0)
-        self.covProfiles = np_delete(self.covProfiles, deadRowIndices, axis=0)
-        self.transformedCP = np_delete(self.transformedCP, deadRowIndices, axis=0)
-        self.contigNames = np_delete(self.contigNames, deadRowIndices, axis=0)
-        self.contigLengths = np_delete(self.contigLengths, deadRowIndices, axis=0)
-        self.contigGCs = np_delete(self.contigGCs, deadRowIndices, axis=0)
-        self.kmerSVDs = np_delete(self.kmerSVDs, deadRowIndices, axis=0)
-        #self.kmerSigs = np_delete(self.kmerSigs, deadRowIndices, axis=0)
-        self.binIds = np_delete(self.binIds, deadRowIndices, axis=0)
->>>>>>> 0b9960a7
 
 #------------------------------------------------------------------------------
 # GET / SET
@@ -537,7 +500,6 @@
 
     def plotAll(self, timer, coreCut, ignoreContigLengths=False):
         """Plot all contigs over a certain length which are unbinned"""
-<<<<<<< HEAD
         self.loadData(
             timer,
             "((length >= "+str(coreCut)+"))",
@@ -601,27 +563,16 @@
             loadRawKmers=False,
             loadContigNames=False)
 
-=======
-        self.loadData(timer, "((length >= "+str(coreCut)+"))")
->>>>>>> 0b9960a7
         fig = plt.figure()
         ax1 = fig.add_subplot(111, projection='3d')
 
         if ignoreContigLengths:
             sc = ax1.scatter(
-<<<<<<< HEAD
                 self.transformedCP[:,0][non_zero_zs],
                 self.transformedCP[:,1][non_zero_zs],
                 self.transformedCP[:,2][non_zero_zs],
                 edgecolors='none',
                 c=self.contigGCs[non_zero_zs],
-=======
-                self.transformedCP[:,0],
-                self.transformedCP[:,1],
-                self.transformedCP[:,2],
-                edgecolors='none',
-                c=self.contigGCs,
->>>>>>> 0b9960a7
                 cmap=self.colorMapGC,
                 vmin=0.0,
                 vmax=1.0,
@@ -629,28 +580,16 @@
                 s=10.)
         else:
             sc = ax1.scatter(
-<<<<<<< HEAD
                 self.transformedCP[:,0][non_zero_zs],
                 self.transformedCP[:,1][non_zero_zs],
                 self.transformedCP[:,2][non_zero_zs],
                 edgecolors='k',
                 c=self.contigGCs[non_zero_zs],
-=======
-                self.transformedCP[:,0],
-                self.transformedCP[:,1],
-                self.transformedCP[:,2],
-                edgecolors='k',
-                c=self.contigGCs,
->>>>>>> 0b9960a7
                 cmap=self.colorMapGC,
                 vmin=0.0,
                 vmax=1.0,
                 marker='.',
-<<<<<<< HEAD
                 s=np.sqrt(self.contigLengths[non_zero_zs]))
-=======
-                s=np_sqrt(self.contigLengths))
->>>>>>> 0b9960a7
 
         sc.set_edgecolors = sc.set_facecolors = lambda *args:None  # disable depth transparency effect
 
